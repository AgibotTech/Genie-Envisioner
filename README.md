# Genie Envisioner: A Unified World Foundation Platform for Robotic Manipulation

<div id="top" align="center">

![Overview](figs/overview.png)

 <a href='https://arxiv.org/abs/2508.05635'><img src='https://img.shields.io/badge/arXiv-2508.05635-b31b1b.svg'></a> &nbsp; <a href='https://genie-envisioner.github.io/'><img src='https://img.shields.io/badge/Site-GenieEnvisioner-blue'></a> &nbsp;


</div>

This repo is the official implementation of Genie Envisioner: A Unified World Foundation Platform for Robotic Manipulation.


## News

<<<<<<< HEAD
- [2025.10.22] 🚀 Example results, inference codes of GE-Sim (the latest version based on [Cosmos2](https://huggingface.co/nvidia/Cosmos-Predict2-2B-Video2World)) have been released. Detailed usage can be found in [GE-Sim Inference](#ge-sim-inference) and the example results can be found in [Example results of GE-sim](#example-results-of-ge-sim). The pretrained weights of GE-Sim will be released soon.

- [2025.10.17] 📄 The technical report [Genie Envisioner: A Unified World Foundation Platform for Robotic Manipulation](https://arxiv.org/abs/2508.05635) has been updated. More experimental results for GE-Act are provided. 

- [2025.08.14] 🚀 Weights of [GE_base](https://huggingface.co/agibot-world/Genie-Envisioner) has been released. Detailed 
=======
- [2025.10.22] 🚀 Pretrained Weights of [GE-Sim(Cosmos2-based version)](https://modelscope.cn/models/agibot_world/Genie-Envisioner/file/view/master/ge_sim_cosmos_v0.1.safetensors) have been released.
 
- [2025.10.22] 🚀 Example results and codes of GE-Sim (the latest version based on [Cosmos2](https://huggingface.co/nvidia/Cosmos-Predict2-2B-Video2World)) have been released. Detailed usage can be found in [GE-Sim](#ge-sim-inference) and the example results can be found in [Example results of GE-sim](#example-results-of-ge-sim).
  
- [2025.10.17] 📄 The technical report [Genie Envisioner: A Unified World Foundation Platform for Robotic Manipulation](https://arxiv.org/abs/2508.05635) has been updated. More experimental results for GE-Act are provided. 

- [2025.08.14] 🚀 Weights of [GE_base](https://huggingface.co/agibot-world/Genie-Envisioner) have been released. Detailed 
>>>>>>> 77220105

- [2025.08.13] 🚀 Codes of Genie Envisioner has been released.

- [2025.08.08] 📄 The technical report [Genie Envisioner: A Unified World Foundation Platform for Robotic Manipulation](https://arxiv.org/abs/2508.05635) has been released.

- [2025.05.16] 🚀 [EWMB (Embodied World Model Benchmark)](https://github.com/AgibotTech/EWMBench) has been released.


## TODO
- [x] Release inference & training code
- [x] Release model weights
- [ ] Support more backbone models




## Getting started

### Setup

```
git clone https://github.com/AgibotTech/Genie-Envisioner.git
conda create -n genie_envisioner python=3.10.4
conda activate genie_envisioner
pip install -r requirements.txt
```

### Training

#### GE-Act Post-Training

1. Download the pretrained weights of [GE-base](https://huggingface.co/agibot-world/Genie-Envisioner/tree/main) and the weights of tokenizer and vae used in LTX_Video from [HuggingFace](https://huggingface.co/Lightricks/LTX-Video/tree/main), and modify the model weight config in `configs/ltx_model/video_model.yaml`:
    ```
    pretrained_model_name_or_path: PATH/TO/PRETRAINED_WEIGHTS_OF_VAE_AND_TOKENIZER
    diffusion_model:
    model_path: PATH/TO/GE_base_{version}.safetensors
    ```
    Note: If you are only performing the post training phase, you do not need to download the complete LTX model weights. You only need to download the weights for the [text_encoder](https://huggingface.co/Lightricks/LTX-Video/tree/main/text_encoder), [tokenizer](https://huggingface.co/Lightricks/LTX-Video/tree/main/tokenizer) and [VAE](https://huggingface.co/Lightricks/LTX-Video/tree/main/vae), as well as the [model_index.json](https://huggingface.co/Lightricks/LTX-Video/blob/main/model_index.json), and place them in the same directory.

2. Build your own LeRoBot dataset following the instruction in [LeRoBot](https://github.com/huggingface/lerobot) and [a conversion script of AgiBotWorld](https://github.com/OpenDriveLab/AgiBot-World/blob/main/scripts/convert_to_lerobot.py).

    File Structure Example:

    ```
    ROOT_PATH_TO_YOUR_DATASETS/
    ├── DATASETNAME/
    │   ├── data/
    │   │   ├── episode_000000.parquet
    │   │   ├── episode_000001.parquet
    │   │   ├── ...
    │   │   └── episode_{:06d}.parquet
    │   ├── meta/
    │   │   ├── episodes_stats.jsonl
    │   │   ├── episodes.jsonl
    │   │   ├── tasks.json
    │   │   └── info.json
    │   └── videos/
    │       ├── chunk-000/
    │       |   ├── observation.images.top_head
    │       |   |   ├── episode_000000.mp4
    │       |   |   ├── episode_000001.mp4
    │       |   |   ├── ...
    │       |   |   └── episode_{:06d}.mp4
    │       |   ├── observation.images.hand_left
    │       |   |   ├── episode_000000.mp4
    │       |   |   └── ...
    │       |   └── observation.images.hand_right
    │       |   |   ├── episode_000000.mp4
    │       |       └── ...
    |       └── ...
    └── ...
    ```

3. Calculate the action statistics and add them to ``data/utils/statistics.py``.
    ```
    {
        "DATASETNAME_joint": {
            "mean": [
                0,
                ...
            ],
            "std":[
                1,
                ...
            ]
        },
        "DATASETNAME_delta_joint": {
            "mean": [
                0,
                ...
            ],
            "std":[
                1,
                ...
            ]
        }
        "DATASETNAME_state_joint": {
            "mean": [
                0,
                ...
            ],
            "std":[
                1,
                ...
            ]
        }
    }
    ```

4. Task-specific video adaption
    
    As mentioned in our paper, although GE-base has zero-shot capability, for the unseen robots or customized new tasks, we recommend performing this step of video adaptation to achieve better performance.

    1. Modify the config in ``configs/ltx_model/video_model_lerobot.yaml``. More details of dataset can be found in ``data/utils/*_dataset.py``:
    ```
    data:
        train / val:
            data_roots:   [ROOT_PATH_TO_YOUR_DATASETS, ]
            domains:      [DATASETNAME, ]
            # rewrite to the camera names used in your dataset
            valid_cam:    ["observation.images.top_head", "observation.images.hand_left", "observation.images.hand_right"]
            ...
    ```

    2. Disable action-model as bellow in `configs/ltx_model/video_model_lerobot.yaml`:
    ```
    return_action: False
    return_video: True
    train_mode: 'video_only'
    diffusion_model:
        config:
            action_expert: False
    ```

    3. Run
    ```
    bash scripts/train.sh main.py configs/ltx_model/video_model_lerobot.yaml
    ```

5. Action Post-Training

    1. Modify the config in ``configs/ltx_model/policy_model_lerobot.yaml``
    ```
    diffusion_model:
        model_path: PATH_TO_VIDEO_POST_TRAINING_CHECKPOINT_SAFETENSOR
    data:
        train / val:
            data_roots:   [ROOT_PATH_TO_YOUR_DATASETS, ]
            domains:      [DATASETNAME, ]
            # rewrite to the camera names used in your dataset
            valid_cam:    ["observation.images.top_head", "observation.images.hand_left", "observation.images.hand_right"]
            # rewrite to the keys used in your dataset
            action_key:   "action"
            state_key:    "observation.state" 
            action_type:  "absolute"  # "absolute", "delta" or "relative"
            action_space: "joint"
            ...
    ```
    More details of dataset can be found in data/utils/*_dataset.py

    2. Enable action-model as bellow in `configs/ltx_model/policy_model_lerobot.yaml`:
    ```
    return_action: True
    return_video: False
    train_mode: 'action_full'
    diffusion_model:
        config:
            action_expert: True
    ```

    3. Run
    ```
    bash scripts/train.sh main.py configs/ltx_model/policy_model_lerobot.yaml
    ```


#### GE-base Pre-Training

You can also train GE-base on your own database. Here, we take training on AgiBotWorld as an example:

1. Download [🤗AgiBotWorld](https://huggingface.co/datasets/agibot-world/AgiBotWorld-Beta)

2. Modify dataset config in ``configs/ltx_model/video_model.yaml``:
    ```
    data:
        train / val:
            data_roots: ["path/to/agibot-world/AgiBotWorld-Beta", ]
            task_info_root: ["path/to/agibot-world/AgiBotWorld-Beta/task_info", ]
            domains: ["agibotworld", ]
            ...
            dataset_info_cache_path: "path/to/save/dataset_meta_info_cache"
    ```

3. Download the weights of tokenizer and vae used in LTX_Video from [HuggingFace](https://huggingface.co/Lightricks/LTX-Video/tree/main) and the pretrained [ltx-video-2b-v0.9](https://huggingface.co/Lightricks/LTX-Video/blob/main/ltx-video-2b-v0.9.safetensors), and modify the model weight config in `configs/ltx_model/video_model.yaml`:
    ```
    pretrained_model_name_or_path: PATH/TO/PRETRAINED_WEIGHTS_OF_VAE_AND_TOKENIZER
    diffusion_model:
     model_path: PATH/TO/PRETRAINED_MODEL.safetensor
    ```

4. Pre-train Video-Model
    ```
    bash scripts/train.sh main.py configs/ltx_model/video_model.yaml
    ``` 


### Validation

Predict actions and draw an open-loop verification diagram

```
bash scripts/infer.sh main.py \
    configs/ltx_model/policy_model_lerobot.yaml \
    path/to/trained/checkpoint.safetensors \
    path/to/save/outputs \
    DATASETNAME
```


### GE-Act Deployment

We provide a simple example of deploying GE-Act server based on [openpi](https://github.com/Physical-Intelligence/openpi):

```
# GE-Act server
# modify $IP_ADDRESS_OF_SERVER to your ip address and modify $DOMAIN_NAME to DATASETNAME
bash web_infer_scripts/run_server.sh

# A simple client that send random observations
bash web_infer_scripts/run_simple_client.sh
```


### Video Generation

You can generate videos as bellow:
```
bash scripts/infer.sh main.py \
    configs/ltx_model/video_model_infer_slow.yaml \
    path/to/trained/checkpoint.safetensors \
    path/to/save/outputs \
    DATASETNAME
```

We also provide two examples in ``video_gen_examples`` and a simple script to generate videos. As described in our paper, the video generation model takes sparse memory frames as input. Therefore, each sample in ``video_gen_examples`` includes four multi-view images sampled from history frames.

```
python video_gen_examples/infer.py \
    --config_file configs/ltx_model/video_model_infer_slow.yaml \
    --image_root video_gen_examples/sample_0 \
    --prompt_txt_file video_gen_examples/sample_0/prompt.txt \
    --output_path path/to/save/results
```

As detailed in our paper, we provide two pre-trained video generation models:

- [GE-Base-slow](https://huggingface.co/agibot-world/Genie-Envisioner/tree/main) (Mid-Range frequency video generation, synchronized with action dynamics)
- [GE-Base-fast](https://huggingface.co/agibot-world/Genie-Envisioner/tree/main) (Low-Frequency video generation optimized for low-latency applications)

When utilizing these models, please select the appropriate configuration file and ensure the ``diffusion_model.model_path`` parameter correctly points to your chosen model weights





### GE-Sim Inference

We provide an example script ``gesim_video_gen_examples/infer_gesim.py`` for GE-Sim inference. For simplicity, this script directly load extrinsics, intrinsics and actions from .npy files.

We also provide an example data-conversion script ``gesim_video_gen_examples/get_example_gesim_inputs.py`` that reorganizes the data in [AgiBotWorld](https://huggingface.co/datasets/agibot-world/AgiBotWorld-Beta) to fit the data format used in ``gesim_video_gen_examples/infer_gesim.py``.


```

# 1. Convert an episode to .npy files or build your custom data
#    If you only want to use the provided example data in gesim_video_gen_examples/sample_0, you can skip this step.

python gesim_video_gen_examples/get_example_gesim_inputs.py --data_root=${YOUR_AGIBOTWORLD_ROOT} --task_id=${TASK_id} --episode_id=${EPI_ID} --save_root=gesim_video_gen_examples/sample_0 --valid_start=0 --valid_end=300

<<<<<<< HEAD
# 2. Download the weights of GE-Sim. (Weights will be released soon.) 
=======
# 2. Download the weights of GE-Sim(cosmos-based version) from https://modelscope.cn/models/agibot_world/Genie-Envisioner/file/view/master/ge_sim_cosmos_v0.1.safetensors
>>>>>>> 77220105

# 3. Download the scheduler config and the weights of text_encoder, tokenizers and vae of nvidia/Cosmos-Predict2-2B-Video2World from https://huggingface.co/nvidia/Cosmos-Predict2-2B-Video2World

# 4. Modify the PATH in configs/cosmos_model/acwm_cosmos.yaml

# 5. Run the following command

python gesim_video_gen_examples/infer_gesim.py \
    --config_file=configs/cosmos_model/acwm_cosmos.yaml \
    --image_root=gesim_video_gen_examples/sample_0 \
    --extrinsic_root=gesim_video_gen_examples/sample_0 \
    --intrinsic_root=gesim_video_gen_examples/sample_0 \
    --action_path=gesim_video_gen_examples/sample_0/actions.npy \
    --output_path=gesim_video_gen_examples/sample_0_res
```


## Example results of GE-sim

### Example results of interaction with objects

<div align="center">
  <video src="https://github.com/user-attachments/assets/2ce55fe0-3a30-4291-8ce1-e0cc95fc5f80" width="70%"> </video>
</div>

<div align="center">
  <video src="https://github.com/user-attachments/assets/e644a39f-def6-42bd-a065-c0b06f937fd2" width="70%"> </video>
</div>

<div align="center">
  <video src="https://github.com/user-attachments/assets/265d7f83-b1ca-426c-af62-7be12045051f" width="70%"> </video>
</div>

<div align="center">
  <video src="https://github.com/user-attachments/assets/5b77fbd5-7b2d-4450-ae97-11da345ee623" width="70%"> </video>
</div>

<div align="center">
  <video src="https://github.com/user-attachments/assets/ae4cd41a-4606-4425-a82e-6d45e74249b8" width="70%"> </video>
</div>


### Example results of artificial trajectories

<div align="center">
  <video src="https://github.com/user-attachments/assets/bbbc68a7-1e0c-4080-8111-921238c66993" width="70%"> </video>
</div>

<div align="center">
  <video src="https://github.com/user-attachments/assets/ce025a54-8d98-4b83-8e12-114d6d914d78" width="70%"> </video>
</div>

<div align="center">
  <video src="https://github.com/user-attachments/assets/0547de3a-be9c-445a-8b00-96cbbd907491" width="70%"> </video>
</div>

<div align="center">
  <video src="https://github.com/user-attachments/assets/e81f7f5b-2b52-4c20-8c1c-c17351aa33a1" width="70%" > </video> 
</div>






## Citation
```bib
@article{liao2025genie,
  title={Genie Envisioner: A Unified World Foundation Platform for Robotic Manipulation},
  author={Liao, Yue and Zhou, Pengfei and Huang, Siyuan and Yang, Donglin and Chen, Shengcong and Jiang, Yuxin and Hu, Yue and Cai, Jingbin and Liu, Si and Luo, Jianlan, Chen Liliang, Yan Shuicheng, Yao Maoqing, Ren Guanghui},
  journal={arXiv preprint arXiv:2508.05635},
  year={2025}
}
```

## Acknowledgment

- The Genie-Envisioner team 🤗 for building Genie Envisioner [Paper](https://arxiv.org/abs/2508.05635).

- The previous version EnerVerse of Genie-Envisioner. [Paper](https://arxiv.org/abs/2501.01895)

- The previous version EnerVerse-AC of GE-Sim. [Paper](https://arxiv.org/abs/2505.09723) [Github](https://github.com/AgibotTech/EnerVerse-AC)

- The Embodied World Model BenchMark. [Paper](https://arxiv.org/abs/2505.09694) [Github](https://github.com/AgibotTech/EWMBench)

- The [AgiBotWorld Dataset](https://huggingface.co/datasets/agibot-world/AgiBotWorld-Beta)

- The LTX-Video Model [Paper](https://arxiv.org/abs/2501.00103) [Github](https://github.com/Lightricks/LTX-Video)

- The Cosmos Model [Github](https://github.com/nvidia-cosmos)


## License

Codes in the directory ``models/ltx_models``,  ``models/cosmos_models``, ``models/pipeline`` and ``web_infer_utils/openpi_client`` are modified from [Diffusers](https://github.com/huggingface/diffusers/), [LTX-Video](https://github.com/Lightricks/LTX-Video), [Cosmos](https://github.com/nvidia-cosmos) and [openpi](https://github.com/Physical-Intelligence/openpi), which means these codes under [Apache License 2.0](https://github.com/huggingface/diffusers/blob/main/LICENSE).

Other data and codes within this repo are under [CC BY-NC-SA 4.0](https://creativecommons.org/licenses/by-nc-sa/4.0/).<|MERGE_RESOLUTION|>--- conflicted
+++ resolved
@@ -14,21 +14,13 @@
 
 ## News
 
-<<<<<<< HEAD
-- [2025.10.22] 🚀 Example results, inference codes of GE-Sim (the latest version based on [Cosmos2](https://huggingface.co/nvidia/Cosmos-Predict2-2B-Video2World)) have been released. Detailed usage can be found in [GE-Sim Inference](#ge-sim-inference) and the example results can be found in [Example results of GE-sim](#example-results-of-ge-sim). The pretrained weights of GE-Sim will be released soon.
-
-- [2025.10.17] 📄 The technical report [Genie Envisioner: A Unified World Foundation Platform for Robotic Manipulation](https://arxiv.org/abs/2508.05635) has been updated. More experimental results for GE-Act are provided. 
-
-- [2025.08.14] 🚀 Weights of [GE_base](https://huggingface.co/agibot-world/Genie-Envisioner) has been released. Detailed 
-=======
 - [2025.10.22] 🚀 Pretrained Weights of [GE-Sim(Cosmos2-based version)](https://modelscope.cn/models/agibot_world/Genie-Envisioner/file/view/master/ge_sim_cosmos_v0.1.safetensors) have been released.
  
 - [2025.10.22] 🚀 Example results and codes of GE-Sim (the latest version based on [Cosmos2](https://huggingface.co/nvidia/Cosmos-Predict2-2B-Video2World)) have been released. Detailed usage can be found in [GE-Sim](#ge-sim-inference) and the example results can be found in [Example results of GE-sim](#example-results-of-ge-sim).
   
 - [2025.10.17] 📄 The technical report [Genie Envisioner: A Unified World Foundation Platform for Robotic Manipulation](https://arxiv.org/abs/2508.05635) has been updated. More experimental results for GE-Act are provided. 
 
-- [2025.08.14] 🚀 Weights of [GE_base](https://huggingface.co/agibot-world/Genie-Envisioner) have been released. Detailed 
->>>>>>> 77220105
+- [2025.08.14] 🚀 Weights of [GE_base](https://huggingface.co/agibot-world/Genie-Envisioner) have been released.
 
 - [2025.08.13] 🚀 Codes of Genie Envisioner has been released.
 
@@ -102,7 +94,25 @@
     └── ...
     ```
 
-3. Calculate the action statistics and add them to ``data/utils/statistics.py``.
+3. Calculate the action statistics. We provide an example script for LeRoBot-like datasets ``scripts/get_statistics.py`` and you can run the script as bellow:
+    
+    ```
+    python scripts/get_statistics.py --data_root PATH/TO/YOUR/DATASET --data_name $DATASETNAM --data_type joint --action_key action --state_key observation.state --save_path PATH/OF/FILE.json
+    ```
+
+    After running the script, you can get a json file of statistics. You can specific the path of json file in configs:
+    
+    ```
+    data:
+        train:
+            ...
+            stat_file: PATH/OF/FILE.json
+        val:
+            ...
+            stat_file: PATH/OF/FILE.json
+    ```
+
+    Content of the json file:
     ```
     {
         "DATASETNAME_joint": {
@@ -137,6 +147,7 @@
         }
     }
     ```
+    
 
 4. Task-specific video adaption
     
@@ -308,11 +319,7 @@
 
 python gesim_video_gen_examples/get_example_gesim_inputs.py --data_root=${YOUR_AGIBOTWORLD_ROOT} --task_id=${TASK_id} --episode_id=${EPI_ID} --save_root=gesim_video_gen_examples/sample_0 --valid_start=0 --valid_end=300
 
-<<<<<<< HEAD
-# 2. Download the weights of GE-Sim. (Weights will be released soon.) 
-=======
 # 2. Download the weights of GE-Sim(cosmos-based version) from https://modelscope.cn/models/agibot_world/Genie-Envisioner/file/view/master/ge_sim_cosmos_v0.1.safetensors
->>>>>>> 77220105
 
 # 3. Download the scheduler config and the weights of text_encoder, tokenizers and vae of nvidia/Cosmos-Predict2-2B-Video2World from https://huggingface.co/nvidia/Cosmos-Predict2-2B-Video2World
 
